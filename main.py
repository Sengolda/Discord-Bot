--- conflicted
+++ resolved
@@ -25,24 +25,7 @@
         super().__init__(command_prefix='tim.', case_insensitive=True, **kwargs)
         self.start_time = datetime.datetime.utcnow()
         self.db = DataBase()
-        self.setup()
 
-<<<<<<< HEAD
-        # Guilds and Channels
-        # Loaded in `self.on_ready`
-        # These could easily be avoided with a webhook
-        self.guild = None
-        self.welcomes = None
-
-=======
-    async def setup(self):
-        # Guild and Channels
-        # TODO: Hopefully a temporary solution before maybe moving over to a webhook?
-        await self.wait_until_ready()
-        self.guild = self.get_guild(501090983539245061)
-        self.welcomes = self.guild.get_channel(511344843247845377)
-    
->>>>>>> 9c9d20f7
     """  Events   """
 
     async def on_ready(self):
@@ -138,5 +121,4 @@
 
 
 if __name__ == "__main__":
-    loop = asyncio.get_event_loop()
-    loop.run_until_complete(Tim.setup())+    loop = asyncio.get_event_loop()